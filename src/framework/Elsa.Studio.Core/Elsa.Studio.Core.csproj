<Project Sdk="Microsoft.NET.Sdk">

    <PropertyGroup>
        <Description>Core Elsa Studio services.</Description>
        <PackageTags>elsa studio core</PackageTags>
        <RootNamespace>Elsa.Studio</RootNamespace>
    </PropertyGroup>

    <ItemGroup Condition="'$(TargetFramework)' == 'net6.0' or '$(TargetFramework)' == 'net7.0'">
        <PackageReference Include="Microsoft.AspNetCore.Components.Authorization"/>
        <PackageReference Include="Microsoft.AspNetCore.Components.CustomElements"/>
        <PackageReference Include="Microsoft.AspNetCore.Components.Web"/>
        <PackageReference Include="Microsoft.Extensions.DependencyInjection.Abstractions"/>
        <PackageReference Include="Microsoft.JSInterop"/>
    </ItemGroup>

    <ItemGroup Condition="'$(TargetFramework)' == 'net8.0'">
        <PackageReference Include="Microsoft.AspNetCore.Components.Authorization"/>
        <PackageReference Include="Microsoft.AspNetCore.Components.CustomElements"/>
        <PackageReference Include="Microsoft.AspNetCore.Components.Web"/>
        <PackageReference Include="Microsoft.Extensions.DependencyInjection.Abstractions"/>
        <PackageReference Include="Microsoft.JSInterop"/>
    </ItemGroup>

    <ItemGroup>
        <PackageReference Include="Blazored.FluentValidation"/>
        <PackageReference Include="Blazored.LocalStorage"/>
        <PackageReference Include="CodeBeam.MudBlazor.Extensions"/>
        <PackageReference Include="FluentValidation"/>
        <PackageReference Include="MudBlazor"/>
        <PackageReference Include="Radzen.Blazor"/>
        <PackageReference Include="ShortGuid"/>
        <PackageReference Include="ThrottleDebounce"/>
    </ItemGroup>

<<<<<<< HEAD
    <!--<ItemGroup Label="Elsa">
        <ProjectReference Include="..\..\..\..\..\elsa-core\main\src\clients\Elsa.Api.Client\Elsa.Api.Client.csproj"/>
    </ItemGroup>-->

    <ItemGroup Label="Elsa">
        <PackageReference Include="Elsa.Api.Client"/>
    </ItemGroup>

=======
    <!--    <ItemGroup Label="Elsa">-->
    <!--        <ProjectReference Include="..\..\..\..\..\elsa-core\main\src\clients\Elsa.Api.Client\Elsa.Api.Client.csproj"/>-->
    <!--    </ItemGroup>-->

    <ItemGroup Label="Elsa">
        <PackageReference Include="Elsa.Api.Client"/>
    </ItemGroup>

>>>>>>> 25a3e002
</Project><|MERGE_RESOLUTION|>--- conflicted
+++ resolved
@@ -33,16 +33,6 @@
         <PackageReference Include="ThrottleDebounce"/>
     </ItemGroup>
 
-<<<<<<< HEAD
-    <!--<ItemGroup Label="Elsa">
-        <ProjectReference Include="..\..\..\..\..\elsa-core\main\src\clients\Elsa.Api.Client\Elsa.Api.Client.csproj"/>
-    </ItemGroup>-->
-
-    <ItemGroup Label="Elsa">
-        <PackageReference Include="Elsa.Api.Client"/>
-    </ItemGroup>
-
-=======
     <!--    <ItemGroup Label="Elsa">-->
     <!--        <ProjectReference Include="..\..\..\..\..\elsa-core\main\src\clients\Elsa.Api.Client\Elsa.Api.Client.csproj"/>-->
     <!--    </ItemGroup>-->
@@ -51,5 +41,4 @@
         <PackageReference Include="Elsa.Api.Client"/>
     </ItemGroup>
 
->>>>>>> 25a3e002
 </Project>