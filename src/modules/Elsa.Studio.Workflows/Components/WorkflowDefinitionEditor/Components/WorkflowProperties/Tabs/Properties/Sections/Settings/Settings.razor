--- conflicted
+++ resolved
@@ -1,8 +1,4 @@
-<<<<<<< HEAD
 @using Elsa.Api.Client.Resources.WorkflowDefinitions.Enums
-=======
-@using Elsa.Api.Client.Resources.WorkflowDefinitions.Enums
->>>>>>> b3bfc888
 @using Variant = MudBlazor.Variant
 @using Elsa.Api.Client.Resources.WorkflowActivationStrategies.Models
 @using Elsa.Api.Client.Resources.IncidentStrategies.Models
@@ -42,19 +38,6 @@
                 }
             </MudSelect>
             <MudSelect
-<<<<<<< HEAD
-                Label="Log Persistence Mode"
-                       T="LogPersistenceMode?"
-                       Variant="@Variant.Outlined"
-                       Value="@_selectedLogPersistenceMode"
-                       ValueChanged="@OnLogPersistenceModeChanged"
-                       ReadOnly="IsReadOnly">
-                @foreach (LogPersistenceMode item in Enum.GetValues(typeof(LogPersistenceMode)))
-                {
-                    <MudSelectItem Value="@((LogPersistenceMode?) item)">@item</MudSelectItem>
-                }
-
-=======
                 Label="Log Persistence Mode"
                 T="LogPersistenceMode?"
                 Variant="@Variant.Outlined"
@@ -65,7 +48,6 @@
                 {
                     <MudSelectItem Value="@((LogPersistenceMode?)item)">@item</MudSelectItem>
                 }
->>>>>>> b3bfc888
             </MudSelect>
             <MudField Variant="Variant.Text" HelperText="Allow this workflow to be used as an activity." Margin="Margin.None">
                 <MudCheckBox
