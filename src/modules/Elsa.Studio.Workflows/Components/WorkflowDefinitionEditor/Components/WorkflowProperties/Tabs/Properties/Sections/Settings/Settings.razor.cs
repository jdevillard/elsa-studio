--- conflicted
+++ resolved
@@ -41,11 +41,7 @@
     private WorkflowActivationStrategyDescriptor? _selectedActivationStrategy;
     private IncidentStrategyDescriptor? _selectedIncidentStrategy;
     private LogPersistenceMode? _selectedLogPersistenceMode;
-<<<<<<< HEAD
-    
-=======
 
->>>>>>> b3bfc888
     /// <inheritdoc />
     protected override async Task OnInitializedAsync()
     {
@@ -63,17 +59,6 @@
         _selectedIncidentStrategy = _incidentStrategies.FirstOrDefault(x => x?.TypeName == WorkflowDefinition!.Options.IncidentStrategyType) ?? _incidentStrategies.FirstOrDefault();
 
         // Select the current log persistence mode
-<<<<<<< HEAD
-        LogPersistenceMode persistenceMode = LogPersistenceMode.Default;
-        if (WorkflowDefinition!.CustomProperties.TryGetValue("logPersistenceMode", out var persistenceDic)
-            && persistenceDic != null)        {
-            var persistenceString = ((JsonElement)persistenceDic).GetProperty("default");
-            persistenceMode = (LogPersistenceMode)Enum.Parse(typeof(LogPersistenceMode), persistenceString.ToString());
-        }
-
-            
-
-=======
         var persistenceMode = LogPersistenceMode.Inherit;
         if (WorkflowDefinition!.CustomProperties.TryGetValue("logPersistenceMode", out var value) && value != null!)
         {
@@ -81,7 +66,6 @@
             persistenceMode = (LogPersistenceMode)Enum.Parse(typeof(LogPersistenceMode), persistenceString.ToString());
         }
         
->>>>>>> b3bfc888
         _selectedLogPersistenceMode = persistenceMode;
     }
 
@@ -102,13 +86,6 @@
     {
         _selectedIncidentStrategy = value;
         WorkflowDefinition!.Options.IncidentStrategyType = value?.TypeName;
-        await RaiseWorkflowUpdatedAsync();
-    }
-
-    private async Task OnLogPersistenceModeChanged(LogPersistenceMode? value)
-    {
-        _selectedLogPersistenceMode = value;
-        WorkflowDefinition!.CustomProperties["logPersistenceMode"] = new Dictionary<string, object>() { { "default", value } } ;
         await RaiseWorkflowUpdatedAsync();
     }
 
